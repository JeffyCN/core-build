--- conflicted
+++ resolved
@@ -245,7 +245,7 @@
         fi
 
 	# Request bootloader partition be mounted
-	boot_partition=$(findfs LABEL="system-boot" 2>/dev/null || :)
+	boot_partition=$(findfs LABEL="ubuntu-boot" 2>/dev/null || :)
 
         if [ "$snap_mode" != "install" ]; then
             open_data_partition
@@ -303,12 +303,6 @@
         # IMPORTANT: ensure we synced everything back to disk
         sync
 
-<<<<<<< HEAD
-=======
-	# Request bootloader partition be mounted
-	boot_partition=$(findfs LABEL="ubuntu-boot" 2>/dev/null || :)
-
->>>>>>> 52a1fc5e
 	if [ -n "$boot_partition" ]; then
 	        # determine bootloader type, we need to inspect the boot
                 # partition for this
